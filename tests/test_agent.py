"""Tests for the agent module."""

<<<<<<< HEAD
import pytest
import os
import unittest.mock
=======
import asyncio
>>>>>>> d7c19f1a
from agentscaffold.agent import Agent, AgentInput, AgentOutput, DaytonaRuntime

def test_agent_initialization():
    """Test that the agent initializes correctly."""
    agent = Agent(name="TestAgent")
    assert agent.name == "TestAgent"
    assert isinstance(agent.runtime, DaytonaRuntime)


def test_agent_input_validation():
    """Test that agent input is correctly validated."""
    input_data = {"message": "Hello", "context": {"user": "test"}}
    agent_input = AgentInput(**input_data)
    assert agent_input.message == "Hello"
    assert agent_input.context == {"user": "test"}


def test_agent_output_validation():
    """Test that agent output is correctly validated."""
    output_data = {"response": "Hello back", "metadata": {"processed": True}}
    agent_output = AgentOutput(**output_data)
    assert agent_output.response == "Hello back"
    assert agent_output.metadata == {"processed": True}

def test_agent_run():
    """Test that the agent runs correctly."""
<<<<<<< HEAD
    # Create a mock runtime to avoid Daytona SDK import
    mock_runtime = unittest.mock.MagicMock()
    mock_runtime.execute.return_value = {"response": "Received: Hello", "metadata": {}}
    
    # Create an agent with the mock runtime
    agent = Agent(name="TestAgent", runtime=mock_runtime)
    
    # Run the agent
    result = agent.run({"message": "Hello"})
    
    # Check that the agent returned the expected result
=======
    agent = Agent(name="TestAgent")
    result = asyncio.run(agent.run({"message": "Hello"}))
>>>>>>> d7c19f1a
    assert "response" in result
    assert "metadata" in result
    assert "Received: Hello" in result["response"]
    
    # Verify that the runtime's execute method was called with the right arguments
    mock_runtime.execute.assert_called_once()
    args, _ = mock_runtime.execute.call_args
    assert args[1]["message"] == "Hello"  # Second argument is the input data<|MERGE_RESOLUTION|>--- conflicted
+++ resolved
@@ -1,12 +1,8 @@
 """Tests for the agent module."""
 
-<<<<<<< HEAD
-import pytest
+import asyncio
 import os
 import unittest.mock
-=======
-import asyncio
->>>>>>> d7c19f1a
 from agentscaffold.agent import Agent, AgentInput, AgentOutput, DaytonaRuntime
 
 def test_agent_initialization():
@@ -33,26 +29,21 @@
 
 def test_agent_run():
     """Test that the agent runs correctly."""
-<<<<<<< HEAD
     # Create a mock runtime to avoid Daytona SDK import
     mock_runtime = unittest.mock.MagicMock()
     mock_runtime.execute.return_value = {"response": "Received: Hello", "metadata": {}}
-    
+
     # Create an agent with the mock runtime
     agent = Agent(name="TestAgent", runtime=mock_runtime)
-    
+
     # Run the agent
-    result = agent.run({"message": "Hello"})
-    
+    result = asyncio.run(agent.run({"message": "Hello"}))
+
     # Check that the agent returned the expected result
-=======
-    agent = Agent(name="TestAgent")
-    result = asyncio.run(agent.run({"message": "Hello"}))
->>>>>>> d7c19f1a
     assert "response" in result
     assert "metadata" in result
     assert "Received: Hello" in result["response"]
-    
+
     # Verify that the runtime's execute method was called with the right arguments
     mock_runtime.execute.assert_called_once()
     args, _ = mock_runtime.execute.call_args
